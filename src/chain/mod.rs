--- conflicted
+++ resolved
@@ -3,11 +3,6 @@
 use std::path::Path;
 
 use anyhow::{Result, bail};
-<<<<<<< HEAD
-use consensus::ConsensusData;
-use rand::Rng;
-=======
->>>>>>> 7e987d6f
 use rocksdb::{DB, Options, WriteBatch};
 use serde::Deserialize;
 
@@ -84,18 +79,11 @@
             db.write(batch)?;
         }
 
-<<<<<<< HEAD
         Ok(Self { db, cs: cur_state })
     }
 
     pub fn get_consensus(&self) -> &C {
         &self.cs
-=======
-        Ok(Self {
-            db,
-            cs: cur_state,
-        })
->>>>>>> 7e987d6f
     }
 
     pub fn add_block<
@@ -172,29 +160,17 @@
             .ok_or_else(|| anyhow::anyhow!("Blockchain height not found"))
     }
 
-<<<<<<< HEAD
     pub fn put_state(&self, chain: &BlockChain<C>) -> Result<()> {
         chain
             .db
             .put(
                 DbKeys::CUR_STATE,
                 bincode::serde::encode_to_vec(&self.cs, bincode::config::standard())?,
-=======
-    fn put_state(&self, state:&C) -> Result<()> {
-        self.db
-            .put(
-                DbKeys::CUR_STATE,
-                bincode::serde::encode_to_vec(state, bincode::config::standard())?,
->>>>>>> 7e987d6f
             )
             .map_err(|e| anyhow::anyhow!(e))
     }
 
-<<<<<<< HEAD
     pub fn get_state(&self) -> Result<C::Data> {
-=======
-    fn get_state(&self) -> Result<C> {
->>>>>>> 7e987d6f
         let state = self.db.get(DbKeys::CUR_STATE)?;
         match state {
             Some(s) => {
@@ -206,9 +182,5 @@
                 bail!("Can't found state for consensus!")
             }
         }
-<<<<<<< HEAD
     }
-=======
-    } 
->>>>>>> 7e987d6f
 }